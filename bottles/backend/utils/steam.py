--- conflicted
+++ resolved
@@ -15,12 +15,8 @@
 # along with this program.  If not, see <http://www.gnu.org/licenses/>.
 #
 
-<<<<<<< HEAD
-import os, subprocess
-from typing import Union, TextIO
-=======
+import os
 from typing import TextIO
->>>>>>> 9aa8e25c
 
 from bottles.backend.models.vdict import VDFDict
 from bottles.backend.utils import vdf
