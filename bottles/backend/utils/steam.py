--- conflicted
+++ resolved
@@ -15,13 +15,9 @@
 # along with this program.  If not, see <http://www.gnu.org/licenses/>.
 #
 
-<<<<<<< HEAD
 import os, subprocess
 from typing import Union, TextIO
-=======
-import os
 from typing import TextIO
->>>>>>> 38a61ea0
 
 from bottles.backend.logger import Logger
 from bottles.backend.models.vdict import VDFDict
@@ -69,7 +65,6 @@
         commandline = data.get("manifest", {}) \
             .get("commandline", {})
 
-<<<<<<< HEAD
         return "proton" in compat_layer_name or "proton" in commandline
 
     @staticmethod
@@ -108,7 +103,4 @@
         else:
             logging.warning(f"No /dist or /files sub-directory was found under this Proton directory: {path}")
 
-        return dist_directory
-=======
-        return "proton" in compat_layer_name or "proton" in commandline
->>>>>>> 38a61ea0
+        return dist_directory